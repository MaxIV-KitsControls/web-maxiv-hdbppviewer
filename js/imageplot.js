--- conflicted
+++ resolved
@@ -91,18 +91,14 @@
             .range([Y_AXIS_WIDTH, this.innerWidth])
             .domain(timeRange);
 
-<<<<<<< HEAD
-            // Such a zoom min allowes to view ten years on one plot - considered as enough
+        // Such a zoom min allowes to view ten years on one plot - considered as enough
         var zoomMax = (timeRange[1].getTime() - timeRange[0].getTime()) / (1000 * 3600),
-            zoomMin = 0.00001;
-
-        this.zoom = d3.zoom()
-            .scaleExtent([zoomMin, zoomMax])
-=======
+        zoomMin = 0.00001;
+
         this.zoom = d3.behavior.zoom()
             .x(this.x)
             .size([this.innerWidth, this.innerHeight])
->>>>>>> ef248db7
+            .scaleExtent([zoomMin, zoomMax])
             .on("zoom", this.zoomed.bind(this));
 
         this.container = this.svg.append("g")
@@ -398,35 +394,19 @@
     }
 
     updateTimeRange() {
-<<<<<<< HEAD
-        this.newXScale = d3.event ? d3.event.transform.rescaleX(this.x) : this.x;
-
-        this.xAxisElement.call(this.xAxis.scale(this.newXScale));
-
-        const [currentStartTime, currentEndTime] = this.newXScale.domain(),
+        this.xAxisElement.call(this.xAxis);
+        const [currentStartTime, currentEndTime] = this.x.domain(),
               [startTime, endTime] = this.imageTimeRanges[this.currentImage],
               scale = ((endTime - startTime) /
                        (currentEndTime.getTime() - currentStartTime.getTime()));
         
         if (scale > 0 && scale !== Infinity) {
             for (let yAxis of Object.keys(this.yAxes)) {
-                if (this.newXScale(startTime)) {
                     this.getImage(yAxis)
-                        .attr("transform", "translate(" + (this.newXScale(startTime) - Y_AXIS_WIDTH) +",0)scale("+ scale + ",1)");
-                }
+                        .attr("transform", "translate(" + (this.x(startTime) -
+                                                        Y_AXIS_WIDTH) +
+                            ",0)scale("+ scale + ",1)");
             }
-=======
-        this.xAxisElement.call(this.xAxis);
-        const [currentStartTime, currentEndTime] = this.x.domain(),
-              [startTime, endTime] = this.imageTimeRanges[this.currentImage],
-              scale = ((endTime - startTime) /
-                       (currentEndTime.getTime() - currentStartTime.getTime()));
-        for (let yAxis of Object.keys(this.yAxes)) {
-            this.getImage(yAxis)
-                .attr("transform", "translate(" + (this.x(startTime) -
-                                                   Y_AXIS_WIDTH) +
-                      ",0)scale("+ scale + ",1)");
->>>>>>> ef248db7
         }
 
     }
