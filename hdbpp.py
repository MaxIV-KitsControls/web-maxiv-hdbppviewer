--- conflicted
+++ resolved
@@ -121,15 +121,7 @@
             self.cluster = Cluster(self.nodes)
 
         s = self.cluster.connect(keyspace)
-<<<<<<< HEAD
-        # TODO: Might be useful to be able to set the consistency
-        # level in the configuration. But it seems ONE should be enough since data
-        # never changes. Worst case is that we don't always get the very latest
-        # points. And it is fastest.
-        s.default_consistency_level = ConsistencyLevel.ONE
-=======
         s.default_consistency_level = getattr(ConsistencyLevel, consistency_level)
->>>>>>> 24ca3754
         self.session = aiosession(s)  # asyncio wrapper
         self.session.default_fetch_size = fetch_size
 
